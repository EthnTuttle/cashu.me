{
  "name": "cashu",
  "version": "0.0.1",
  "description": "Cashu Wallet",
  "productName": "Cashu",
  "author": "cashu.me",
  "private": true,
  "scripts": {
    "dev": "quasar dev",
    "build": "quasar build",
    "lint": "eslint --ext .js,.vue ./",
    "format": "prettier --write \"**/*.{js,vue,scss,html,md,json}\" --ignore-path .gitignore",
<<<<<<< HEAD
    "test": "jest",
    "test:unit": "jest --updateSnapshot",
    "test:unit:ci": "jest --ci",
    "test:unit:watch": "jest --watch",
=======
    "test": "echo \"No test specified\" && exit 0",
>>>>>>> 71c70a51
    "dev": "quasar dev"
  },
  "dependencies": {
    "@capacitor/clipboard": "^4.1.0",
    "@chenfengyuan/vue-qrcode": "^2.0.0",
    "@quasar/extras": "^1.0.0",
    "@vueuse/core": "^10.0.2",
    "axios": "^1.3.3",
    "core-js": "^3.6.5",
    "light-bolt11-decoder": "^3.0.0",
    "qrcode": "^1.5.1",
    "pinia": "^2.0.35",
    "qrcode-reader-vue3": "^3.1.2",
    "quasar": "^2.6.0",
    "underscore": "^1.13.6",
    "vue": "^3.2.47",
    "vue-router": "^4.0.0"
  },
  "devDependencies": {
    "@babel/eslint-parser": "^7.13.14",
    "@quasar/app-webpack": "^3.0.0",
    "@quasar/quasar-app-extension-testing": "^2.1.0",
    "@quasar/quasar-app-extension-testing-unit-jest": "^3.0.0-beta.5",
    "@types/jest": "^29.5.1",
    "@vue/test-utils": "^2.2.0",
    "electron": "^23.1.1",
    "electron-packager": "^15.5.2",
    "eslint": "^8.10.0",
    "eslint-config-prettier": "^8.1.0",
    "eslint-plugin-jest": "^27.1.3",
    "eslint-plugin-vue": "^9.0.0",
    "eslint-webpack-plugin": "^3.1.1",
    "jest": "^29.2.2",
    "prettier": "^2.5.1",
    "workbox-webpack-plugin": "^6.5.4"
  },
  "browserslist": [
    "last 10 Chrome versions",
    "last 10 Firefox versions",
    "last 4 Edge versions",
    "last 7 Safari versions",
    "last 8 Android versions",
    "last 8 ChromeAndroid versions",
    "last 8 FirefoxAndroid versions",
    "last 10 iOS versions",
    "last 5 Opera versions"
  ],
  "engines": {
    "node": ">=16.11.0",
    "npm": ">= 6.13.4",
    "yarn": ">= 1.21.1"
  }
}<|MERGE_RESOLUTION|>--- conflicted
+++ resolved
@@ -10,15 +10,10 @@
     "build": "quasar build",
     "lint": "eslint --ext .js,.vue ./",
     "format": "prettier --write \"**/*.{js,vue,scss,html,md,json}\" --ignore-path .gitignore",
-<<<<<<< HEAD
     "test": "jest",
     "test:unit": "jest --updateSnapshot",
     "test:unit:ci": "jest --ci",
-    "test:unit:watch": "jest --watch",
-=======
-    "test": "echo \"No test specified\" && exit 0",
->>>>>>> 71c70a51
-    "dev": "quasar dev"
+    "test:unit:watch": "jest --watch"
   },
   "dependencies": {
     "@capacitor/clipboard": "^4.1.0",
