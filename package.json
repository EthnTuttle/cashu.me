{
  "name": "cashu",
  "version": "0.0.1",
  "description": "Cashu Wallet",
  "productName": "Cashu",
  "author": "cashu.me",
  "private": true,
  "scripts": {
    "dev": "quasar dev",
    "build": "quasar build",
    "lint": "eslint --ext .js,.vue ./",
    "format": "prettier --write \"**/*.{js,vue,scss,html,md,json}\" --ignore-path .gitignore",
    "test": "echo \"No test specified\" && exit 0",
    "dev": "quasar dev"
  },
  "dependencies": {
    "@capacitor/clipboard": "^4.1.0",
    "@chenfengyuan/vue-qrcode": "^2.0.0",
    "@quasar/extras": "^1.0.0",
    "@vueuse/core": "^10.0.2",
    "axios": "^1.3.3",
    "core-js": "^3.6.5",
    "light-bolt11-decoder": "^3.0.0",
<<<<<<< HEAD
    "qrcode": "^1.5.1",
=======
    "pinia": "^2.0.35",
>>>>>>> 59512636
    "qrcode-reader-vue3": "^3.1.2",
    "quasar": "^2.6.0",
    "underscore": "^1.13.6",
    "vue": "^3.2.47",
    "vue-router": "^4.0.0"
  },
  "devDependencies": {
    "@babel/eslint-parser": "^7.13.14",
    "@quasar/app-webpack": "^3.0.0",
    "electron": "^23.1.1",
    "electron-packager": "^15.5.2",
    "eslint": "^8.10.0",
    "eslint-config-prettier": "^8.1.0",
    "eslint-plugin-vue": "^9.0.0",
    "eslint-webpack-plugin": "^3.1.1",
    "prettier": "^2.5.1",
    "workbox-webpack-plugin": "^6.5.4"
  },
  "browserslist": [
    "last 10 Chrome versions",
    "last 10 Firefox versions",
    "last 4 Edge versions",
    "last 7 Safari versions",
    "last 8 Android versions",
    "last 8 ChromeAndroid versions",
    "last 8 FirefoxAndroid versions",
    "last 10 iOS versions",
    "last 5 Opera versions"
  ],
  "engines": {
    "node": ">=16.11.0",
    "npm": ">= 6.13.4",
    "yarn": ">= 1.21.1"
  }
}<|MERGE_RESOLUTION|>--- conflicted
+++ resolved
@@ -21,11 +21,8 @@
     "axios": "^1.3.3",
     "core-js": "^3.6.5",
     "light-bolt11-decoder": "^3.0.0",
-<<<<<<< HEAD
     "qrcode": "^1.5.1",
-=======
     "pinia": "^2.0.35",
->>>>>>> 59512636
     "qrcode-reader-vue3": "^3.1.2",
     "quasar": "^2.6.0",
     "underscore": "^1.13.6",
