<template>
  <q-dialog
    v-model="showReceiveTokens"
    position="bottom"
    :maximized="$q.screen.lt.sm"
    transition-show="slide-up"
    transition-hide="slide-down"
    backdrop-filter="blur(2px) brightness(60%)"
    no-backdrop-dismiss
  >
<<<<<<< HEAD
    <q-card class="bg-grey-10 text-white full-width-card">
      <q-card-section class="row items-center q-pb-none">
        <q-btn flat round dense @click="goBack" class="q-ml-sm">
          <ChevronLeftIcon />
        </q-btn>
        <div class="col text-center">
          <span class="text-h6">Receive ecash</span>
        </div>
        <q-btn flat round dense @click="openCamera" class="q-mr-sm">
          <ScanIcon />
        </q-btn>
      </q-card-section>

      <q-card-section class="q-pa-md">
        <div class="q-gutter-y-md">
          <q-btn
            class="full-width custom-btn"
            @click="pasteToParseDialog"
            :disabled="!canPasteFromClipboard"
          >
            <div class="row items-center full-width">
              <div class="icon-background q-mr-sm">
                <ClipboardIcon />
              </div>
              <div class="text-left">
                <div class="text-weight-bold">PASTE</div>
              </div>
            </div>
          </q-btn>

          <q-btn
            class="full-width custom-btn"
            @click="showRequestDialog"
          >
            <div class="row items-center full-width">
              <div class="icon-background q-mr-sm">
                <FileTextIcon />
              </div>
              <div class="text-left">
                <div class="text-weight-bold">REQUEST</div>
              </div>
            </div>
          </q-btn>

          <q-btn
            class="full-width custom-btn"
            @click="handleLockBtn"
          >
            <div class="row items-center full-width">
              <div class="icon-background q-mr-sm">
                <LockIcon />
              </div>
              <div class="text-left">
                <div class="text-weight-bold">LOCK</div>
              </div>
            </div>
          </q-btn>
        </div>
      </q-card-section>
=======
    <q-card class="q-pa-lg q-pt-md qcard">
      <q-btn v-close-popup rounded flat color="grey" class="close-btn-position"
        >Close</q-btn
      >
      <div>
        <div class="row items-center no-wrap q-mb-sm">
          <div class="col-10">
            <span class="text-h6">Receive Ecash</span>
          </div>
        </div>
        <div>
          <P2PKDialog v-model="showP2PKDialog" />
          <PRDialog v-model="showPRDialog" />
        </div>
        <q-input
          round
          outlined
          v-model="receiveData.tokensBase64"
          label="Paste Cashu token"
          type="textarea"
          autofocus
          class="q-mb-lg"
          @keyup.enter="receiveIfDecodes"
        >
          <template v-if="receiveData.tokensBase64" v-slot:append>
            <q-icon
              name="close"
              class="cursor-pointer"
              @click="receiveData.tokensBase64 = ''"
            />
          </template>
        </q-input>
      </div>
      <div
        class="row"
        v-if="receiveData.tokensBase64.length && tokenDecodesCorrectly"
      >
        <div class="col-12">
          <TokenInformation
            :encodedToken="receiveData.tokensBase64"
            :showAmount="true"
            :showMintCheck="true"
            :showP2PKCheck="true"
          />
        </div>
      </div>
      <div class="row q-mt-lg">
        <!-- if !tokenDecodesCorrectly, display error -->
        <q-btn
          v-if="receiveData.tokensBase64.length && !tokenDecodesCorrectly"
          disabled
          color="yellow"
          text-color="black"
          rounded
          unelevated
          class="q-mr-sm"
          label="Invalid token"
        ></q-btn>

        <q-btn
          @click="receiveIfDecodes"
          color="primary"
          rounded
          class="q-ml-xs q-mr-sm"
          v-if="tokenDecodesCorrectly"
          :disabled="addMintBlocking"
          :label="
            knowThisMint
              ? addMintBlocking
                ? 'Adding mint ...'
                : 'Receive'
              : 'Receive'
          "
        >
        </q-btn>
        <q-btn
          @click="addPendingTokenToHistory(receiveData.tokensBase64)"
          color="primary"
          rounded
          flat
          class="q-mr-sm"
          v-if="tokenDecodesCorrectly"
          >Later
          <q-tooltip>Add to history to receive later</q-tooltip>
        </q-btn>
        <q-btn
          unelevated
          dense
          class="q-mr-sm"
          v-if="canPasteFromClipboard && !receiveData.tokensBase64.length"
          @click="pasteToParseDialog"
        >
          <q-icon name="content_paste" class="q-pr-sm" />Paste</q-btn
        >
        <q-btn
          unelevated
          dense
          class="q-mr-sm"
          v-if="hasCamera && !receiveData.tokensBase64.length"
          @click="showCamera"
        >
          <q-icon name="qr_code_scanner" class="q-pr-sm" />Scan
        </q-btn>
        <q-btn
          unelevated
          dense
          class="q-mx-none"
          v-if="!receiveData.tokensBase64.length"
          @click="handleLockBtn"
        >
          <q-icon name="lock_outline" class="q-pr-sm" />Lock
        </q-btn>
      </div>
      <div
        v-if="
          !receiveData.tokensBase64.length &&
          (enablePaymentRequest || ndefSupported)
        "
        class="row q-mt-lg"
      >
        <!-- does require second row of buttons -->
        <q-btn
          unelevated
          dense
          class="q-mr-sm"
          v-if="!receiveData.tokensBase64.length && ndefSupported"
          :loading="scanningCard"
          :disabled="scanningCard"
          @click="toggleScanner"
        >
          <q-icon name="nfc" class="q-pr-sm" />
          <q-tooltip>{{
            ndefSupported ? "Read from NFC card" : "NDEF unsupported"
          }}</q-tooltip>
          <template v-slot:loading>
            <q-spinner @click="toggleScanner"> </q-spinner>
          </template>
          NFC
        </q-btn>
        <q-btn
          unelevated
          dense
          class="q-mr-sm"
          v-if="!receiveData.tokensBase64.length && enablePaymentRequest"
          @click="handlePaymentRequestBtn"
        >
          <q-icon name="move_to_inbox" class="q-pr-sm" />Request
        </q-btn>
      </div>
>>>>>>> fa906292
    </q-card>
  </q-dialog>

  <P2PKDialog v-model="showP2PKDialog" />
</template>

<script>
import { defineComponent } from "vue";
import { useReceiveTokensStore } from "src/stores/receiveTokensStore";
import { useWalletStore } from "src/stores/wallet";
import { useUiStore } from "src/stores/ui";
import { useMintsStore } from "src/stores/mints";
import { useTokensStore } from "src/stores/tokens";
import { useCameraStore } from "src/stores/camera";
import { useP2PKStore } from "src/stores/p2pk";
import { usePRStore } from "src/stores/payment-request";
import token from "src/js/token";
import P2PKDialog from "./P2PKDialog.vue";
import PRDialog from "./PaymentRequestDialog.vue";

import { mapActions, mapState, mapWritableState } from "pinia";
<<<<<<< HEAD
import { ChevronLeft as ChevronLeftIcon, Clipboard as ClipboardIcon, FileText as FileTextIcon, Lock as LockIcon, Scan as ScanIcon } from 'lucide-vue-next';
=======
// import ChooseMint from "components/ChooseMint.vue";
import TokenInformation from "components/TokenInformation.vue";
import { map } from "underscore";
import { notifyError, notifySuccess, notify } from "../js/notify";
>>>>>>> fa906292

export default defineComponent({
  name: "ReceiveTokenDialog",
  mixins: [windowMixin],
  components: {
    P2PKDialog,
<<<<<<< HEAD
    ChevronLeftIcon,
    ClipboardIcon,
    FileTextIcon,
    LockIcon,
    ScanIcon,
=======
    PRDialog,
>>>>>>> fa906292
  },
  data: function () {
    return {
      showP2PKDialog: false,
      ndefSupported: "NDEFReader" in globalThis,
    };
  },
  computed: {
    ...mapWritableState(useReceiveTokensStore, [
      "showReceiveTokens",
      "receiveData",
      "scanningCard",
    ]),
    ...mapState(useUiStore, ["tickerShort"]),
    ...mapState(useMintsStore, [
      "activeProofs",
      "activeUnit",
      "addMintBlocking",
    ]),
    ...mapWritableState(useMintsStore, ["addMintData", "showAddMintDialog"]),
    ...mapWritableState(usePRStore, ["showPRDialog"]),
    ...mapState(useCameraStore, ["hasCamera"]),
    ...mapState(useP2PKStore, ["p2pkKeys"]),
    ...mapState(usePRStore, ["enablePaymentRequest"]),
    canPasteFromClipboard: function () {
      return (
        window.isSecureContext &&
        navigator.clipboard &&
        navigator.clipboard.readText
      );
    },
    ...mapWritableState(useUiStore, ["showReceiveDialog"]),
    ...mapState(useCameraStore, ['lastScannedResult']),
  },
  methods: {
    ...mapActions(useWalletStore, ["redeem"]),
    ...mapActions(useCameraStore, ["closeCamera", "showCamera"]),
    ...mapActions(useTokensStore, ["addPendingToken"]),
    ...mapActions(useP2PKStore, [
      "getPrivateKeyForP2PKEncodedToken",
      "generateKeypair",
      "showLastKey",
    ]),
    ...mapActions(useMintsStore, ["addMint"]),
<<<<<<< HEAD
=======
    ...mapActions(useReceiveTokensStore, [
      "receiveIfDecodes",
      "decodeToken",
      "knowThisMintOfTokenJson",
      "toggleScanner",
    ]),
    // TOKEN METHODS
    getProofs: function (decoded_token) {
      return token.getProofs(decoded_token);
    },
    getMint: function (decoded_token) {
      return token.getMint(decoded_token);
    },
>>>>>>> fa906292
    handleLockBtn: function () {
      this.showP2PKDialog = !this.showP2PKDialog;
      if (!this.p2pkKeys.length || !this.showP2PKDialog) {
        this.generateKeypair();
      }
      this.showLastKey();
    },
<<<<<<< HEAD
=======
    handlePaymentRequestBtn: function () {
      const prStore = usePRStore();
      this.showPRDialog = !this.showPRDialog;
      if (this.showPRDialog) {
        prStore.newPaymentRequest();
      }
    },
    tokenAlreadyInHistory: function (tokenStr) {
      const tokensStore = useTokensStore();
      return (
        tokensStore.historyTokens.find((t) => t.token === tokenStr) !==
        undefined
      );
    },
    addPendingTokenToHistory: function (token) {
      if (this.tokenAlreadyInHistory(token)) {
        this.notifySuccess("Ecash already in history");
        this.showReceiveTokens = false;
        return;
      }
      const tokensStore = useTokensStore();
      const decodedToken = tokensStore.decodeToken(token);
      // get amount from decodedToken.token.proofs[..].amount
      const amount = this.getProofs(decodedToken).reduce(
        (sum, el) => (sum += el.amount),
        0
      );

      tokensStore.addPendingToken({
        amount: amount,
        serializedProofs: token,
      });
      this.showReceiveTokens = false;
      // show success notification
      this.notifySuccess("Incoming payment added to history.");
    },
>>>>>>> fa906292
    pasteToParseDialog: function () {
      console.log("pasteToParseDialog");
      navigator.clipboard.readText().then((text) => {
        this.receiveData.tokensBase64 = text;
        // TODO: Implement token processing logic
      });
    },
    showRequestDialog: function () {
      console.log("Show request dialog");
      // TODO: Implement request dialog logic
    },
    openCamera: function () {
      this.closeCamera(); // Ensure any existing camera instance is closed
      this.showCamera();
      this.showReceiveTokens = false;
    },
    closeCamera() {
      this.camera.show = false;
      if (this.camera.previousComponent === 'ReceiveTokenDialog') {
        this.showReceiveTokens = true;
      }
    },
    handleQrCodeDecode(result) {
      console.log("QR code decoded:", result);
      // Handle the decoded QR code result here
      this.closeCamera();
      // You might want to process the result here
    },
    goBack: function () {
      this.showReceiveTokens = false;
      this.showReceiveDialog = true;
    },
  },
});
</script>
<<<<<<< HEAD

<style lang="scss" scoped>
.custom-btn {
  background: $grey-9;
  color: white;
  border-radius: 8px;
  height: 60px;
  box-shadow: none;
  font-size: 14px;
}

.full-width-card {
  width: 100%;
  max-width: 600px;
  margin: 0 auto;
}

.q-dialog__inner--minimized > div {
  max-width: 600px;
}

.q-dialog__inner > div {
  border-top-left-radius: 20px;
  border-top-right-radius: 20px;
}

.icon-background {
  background-color: $grey-10;
  border-radius: 8px;
  padding: 8px;
  display: flex;
  align-items: center;
  justify-content: center;
}

.lucide {
  width: 24px;
  height: 24px;
=======
<style scoped>
.close-btn-position {
  position: absolute;
  right: 16px;
  bottom: 22px;
  z-index: 100;
>>>>>>> fa906292
}
</style><|MERGE_RESOLUTION|>--- conflicted
+++ resolved
@@ -8,7 +8,6 @@
     backdrop-filter="blur(2px) brightness(60%)"
     no-backdrop-dismiss
   >
-<<<<<<< HEAD
     <q-card class="bg-grey-10 text-white full-width-card">
       <q-card-section class="row items-center q-pb-none">
         <q-btn flat round dense @click="goBack" class="q-ml-sm">
@@ -39,10 +38,7 @@
             </div>
           </q-btn>
 
-          <q-btn
-            class="full-width custom-btn"
-            @click="showRequestDialog"
-          >
+          <q-btn class="full-width custom-btn" @click="showRequestDialog">
             <div class="row items-center full-width">
               <div class="icon-background q-mr-sm">
                 <FileTextIcon />
@@ -53,10 +49,7 @@
             </div>
           </q-btn>
 
-          <q-btn
-            class="full-width custom-btn"
-            @click="handleLockBtn"
-          >
+          <q-btn class="full-width custom-btn" @click="handleLockBtn">
             <div class="row items-center full-width">
               <div class="icon-background q-mr-sm">
                 <LockIcon />
@@ -68,7 +61,7 @@
           </q-btn>
         </div>
       </q-card-section>
-=======
+    </q-card>
     <q-card class="q-pa-lg q-pt-md qcard">
       <q-btn v-close-popup rounded flat color="grey" class="close-btn-position"
         >Close</q-btn
@@ -218,7 +211,6 @@
           <q-icon name="move_to_inbox" class="q-pr-sm" />Request
         </q-btn>
       </div>
->>>>>>> fa906292
     </q-card>
   </q-dialog>
 
@@ -240,29 +232,29 @@
 import PRDialog from "./PaymentRequestDialog.vue";
 
 import { mapActions, mapState, mapWritableState } from "pinia";
-<<<<<<< HEAD
-import { ChevronLeft as ChevronLeftIcon, Clipboard as ClipboardIcon, FileText as FileTextIcon, Lock as LockIcon, Scan as ScanIcon } from 'lucide-vue-next';
-=======
+import {
+  ChevronLeft as ChevronLeftIcon,
+  Clipboard as ClipboardIcon,
+  FileText as FileTextIcon,
+  Lock as LockIcon,
+  Scan as ScanIcon,
+} from "lucide-vue-next";
 // import ChooseMint from "components/ChooseMint.vue";
 import TokenInformation from "components/TokenInformation.vue";
 import { map } from "underscore";
 import { notifyError, notifySuccess, notify } from "../js/notify";
->>>>>>> fa906292
 
 export default defineComponent({
   name: "ReceiveTokenDialog",
   mixins: [windowMixin],
   components: {
     P2PKDialog,
-<<<<<<< HEAD
     ChevronLeftIcon,
     ClipboardIcon,
     FileTextIcon,
     LockIcon,
     ScanIcon,
-=======
     PRDialog,
->>>>>>> fa906292
   },
   data: function () {
     return {
@@ -295,7 +287,7 @@
       );
     },
     ...mapWritableState(useUiStore, ["showReceiveDialog"]),
-    ...mapState(useCameraStore, ['lastScannedResult']),
+    ...mapState(useCameraStore, ["lastScannedResult"]),
   },
   methods: {
     ...mapActions(useWalletStore, ["redeem"]),
@@ -307,8 +299,6 @@
       "showLastKey",
     ]),
     ...mapActions(useMintsStore, ["addMint"]),
-<<<<<<< HEAD
-=======
     ...mapActions(useReceiveTokensStore, [
       "receiveIfDecodes",
       "decodeToken",
@@ -322,7 +312,6 @@
     getMint: function (decoded_token) {
       return token.getMint(decoded_token);
     },
->>>>>>> fa906292
     handleLockBtn: function () {
       this.showP2PKDialog = !this.showP2PKDialog;
       if (!this.p2pkKeys.length || !this.showP2PKDialog) {
@@ -330,8 +319,6 @@
       }
       this.showLastKey();
     },
-<<<<<<< HEAD
-=======
     handlePaymentRequestBtn: function () {
       const prStore = usePRStore();
       this.showPRDialog = !this.showPRDialog;
@@ -368,7 +355,6 @@
       // show success notification
       this.notifySuccess("Incoming payment added to history.");
     },
->>>>>>> fa906292
     pasteToParseDialog: function () {
       console.log("pasteToParseDialog");
       navigator.clipboard.readText().then((text) => {
@@ -387,7 +373,7 @@
     },
     closeCamera() {
       this.camera.show = false;
-      if (this.camera.previousComponent === 'ReceiveTokenDialog') {
+      if (this.camera.previousComponent === "ReceiveTokenDialog") {
         this.showReceiveTokens = true;
       }
     },
@@ -404,7 +390,6 @@
   },
 });
 </script>
-<<<<<<< HEAD
 
 <style lang="scss" scoped>
 .custom-btn {
@@ -443,13 +428,12 @@
 .lucide {
   width: 24px;
   height: 24px;
-=======
-<style scoped>
+}
+
 .close-btn-position {
   position: absolute;
   right: 16px;
   bottom: 22px;
   z-index: 100;
->>>>>>> fa906292
 }
 </style>