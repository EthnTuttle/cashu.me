--- conflicted
+++ resolved
@@ -589,10 +589,6 @@
   notify,
   notifyWarning,
 } from "src/js/notify.ts";
-<<<<<<< HEAD
-// import { getEncodedTokenV3 } from "@cashu/cashu-ts/utils";
-=======
->>>>>>> ee5cfbdd
 export default defineComponent({
   name: "SendTokenDialog",
   mixins: [windowMixin],
@@ -914,12 +910,6 @@
           this.sendData.tokensBase64 = getEncodedTokenV4(decodedToken);
         } catch {
           console.log("### Could not encode token to V4");
-<<<<<<< HEAD
-          //this.sendData.tokensBase64 = getEncodedTokenV3(decodedToken);
-        }
-      } else {
-        //this.sendData.tokensBase64 = getEncodedTokenV3(decodedToken);
-=======
           this.sendData.tokensBase64 = getEncodedToken(decodedToken, {
             version: 3,
           });
@@ -928,7 +918,6 @@
         this.sendData.tokensBase64 = getEncodedToken(decodedToken, {
           version: 3,
         });
->>>>>>> ee5cfbdd
       }
     },
     deleteThisToken: function () {
