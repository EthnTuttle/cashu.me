--- conflicted
+++ resolved
@@ -236,17 +236,11 @@
 import { useP2PKStore } from "src/stores/p2pk";
 import { useNWCStore } from "src/stores/nwc";
 import { useNPCStore } from "src/stores/npubcash";
-<<<<<<< HEAD
-import ReceiveTokenDialog from "src/components/ReceiveTokenDialog.vue";
-import { notifyError, notify } from "src/js/notify.ts";
-=======
 import { useNostrStore } from "src/stores/nostr";
 import { usePRStore } from "src/stores/payment-request";
 import { useStorageStore } from "src/stores/storage";
-
 import ReceiveTokenDialog from "src/components/ReceiveTokenDialog.vue";
 import { notifyError, notifySuccess, notify } from "../js/notify";
->>>>>>> b5478da5
 
 export default {
   mixins: [windowMixin],
@@ -388,18 +382,21 @@
       "checkPendingInvoices",
       "checkPendingTokens",
       "decodeRequest",
-<<<<<<< HEAD
-      "generateNewMnemonic",
-      "redeem",
-=======
       "initializeMnemonic",
       "createPaymentRequest",
->>>>>>> b5478da5
     ]),
     ...mapActions(useCameraStore, ["closeCamera", "showCamera"]),
     ...mapActions(useNWCStore, ["listenToNWCCommands"]),
     ...mapActions(useNPCStore, ["generateNPCConnection", "claimAllTokens"]),
-<<<<<<< HEAD
+    ...mapActions(useNostrStore, [
+      "sendNip04DirectMessage",
+      "sendNip17DirectMessage",
+      "subscribeToNip04DirectMessages",
+      "subscribeToNip17DirectMessages",
+      "sendNip17DirectMessageToNprofile",
+      "initSigner",
+    ]),
+    ...mapActions(useStorageStore, ["checkLocalStorage"]),
     toggleScanner: function () {
       if (!this.scanningCard) {
         try {
@@ -466,17 +463,6 @@
         this.scanningCard = false;
       }
     },
-=======
-    ...mapActions(useNostrStore, [
-      "sendNip04DirectMessage",
-      "sendNip17DirectMessage",
-      "subscribeToNip04DirectMessages",
-      "subscribeToNip17DirectMessages",
-      "sendNip17DirectMessageToNprofile",
-      "initSigner",
-    ]),
-    ...mapActions(useStorageStore, ["checkLocalStorage"]),
->>>>>>> b5478da5
     // TOKEN METHODS
     decodeToken: function (encoded_token) {
       try {
