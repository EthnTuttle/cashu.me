import { defineStore } from "pinia";
import { currentDateStr } from "src/js/utils";
import { useMintsStore, WalletProof, MintClass, Mint } from "./mints";
import { useLocalStorage } from "@vueuse/core";
import { useProofsStore } from "./proofs";
import { HistoryToken, useTokensStore } from "./tokens";
import { useReceiveTokensStore } from "./receiveTokensStore";
import { useUiStore } from "src/stores/ui";
import { useP2PKStore } from "src/stores/p2pk";
import { useSendTokensStore } from "src/stores/sendTokensStore";
import { usePRStore } from "./payment-request";
import { useWorkersStore } from "./workers";
import { useInvoicesWorkerStore } from "./invoicesWorker";

import * as _ from "underscore";
import token from "src/js/token";
import {
  notifyApiError,
  notifyError,
  notifySuccess,
  notifyWarning,
  notify,
} from "src/js/notify";
import {
  CashuMint,
  CashuWallet,
  Proof,
  MintQuotePayload,
  MeltQuotePayload,
  MeltQuoteResponse,
  CheckStateEnum,
  MeltQuoteState,
  MintQuoteState,
  PaymentRequest,
  PaymentRequestTransportType,
  PaymentRequestTransport,
  decodePaymentRequest,
  MintQuoteResponse,
  ProofState,
} from "@cashu/cashu-ts";
import { hashToCurve } from "@cashu/crypto/modules/common";
// @ts-ignore
import * as bolt11Decoder from "light-bolt11-decoder";
import { bech32 } from "bech32";
import axios from "axios";
import { date } from "quasar";

// bip39 requires Buffer
// import { Buffer } from 'buffer';
// window.Buffer = Buffer;
import { generateMnemonic, mnemonicToSeedSync } from "@scure/bip39";
import { wordlist } from "@scure/bip39/wordlists/english";
import { useSettingsStore } from "./settings";
import { usePriceStore } from "./price";
// HACK: this is a workaround so that the catch block in the melt function does not throw an error when the user exits the app
// before the payment is completed. This is necessary because the catch block in the melt function would otherwise remove all
// quotes from the invoiceHistory and the user would not be able to pay the invoice again after reopening the app.
let isUnloading = false;
window.addEventListener("beforeunload", () => {
  isUnloading = true;
});

type Invoice = {
  amount: number;
  bolt11: string;
  quote: string;
  memo: string;
};

export type InvoiceHistory = Invoice & {
  date: string;
  status: "pending" | "paid";
  mint: string;
  unit: string;
  mintQuote?: MintQuoteResponse;
};

type KeysetCounter = {
  id: string;
  counter: number;
};

const receiveStore = useReceiveTokensStore();
const tokenStore = useTokensStore();
const proofsStore = useProofsStore();

export const useWalletStore = defineStore("wallet", {
  state: () => {
    return {
      mnemonic: useLocalStorage("cashu.mnemonic", ""),
      invoiceHistory: useLocalStorage(
        "cashu.invoiceHistory",
        [] as InvoiceHistory[]
      ),
      keysetCounters: useLocalStorage(
        "cashu.keysetCounters",
        [] as KeysetCounter[]
      ),
      oldMnemonicCounters: useLocalStorage(
        "cashu.oldMnemonicCounters",
        [] as { mnemonic: string; keysetCounters: KeysetCounter[] }[]
      ),
      invoiceData: {} as InvoiceHistory,
      activeWebsocketConnections: 0,
      payInvoiceData: {
        blocking: false,
        bolt11: "",
        show: false,
        meltQuote: {
          payload: {
            unit: "",
            request: "",
          } as MeltQuotePayload,
          response: {
            quote: "",
            amount: 0,
            fee_reserve: 0,
          } as MeltQuoteResponse,
          error: "",
        },
        invoice: {
          sat: 0,
          memo: "",
          bolt11: "",
        } as { sat: number; memo: string; bolt11: string } | null,
        lnurlpay: {
          domain: "",
          callback: "",
          minSendable: 0,
          maxSendable: 0,
          metadata: {},
          successAction: {},
          routes: [],
          tag: "",
        },
        lnurlauth: {},
        input: {
          request: "",
          amount: undefined,
          comment: "",
          quote: "",
        } as {
          request: string;
          amount: number | undefined;
          comment: string;
          quote: string;
        },
      },
    };
  },
  getters: {
    wallet() {
      const mints = useMintsStore();
      const mint = new CashuMint(mints.activeMintUrl);
      if (this.mnemonic == "") {
        this.mnemonic = generateMnemonic(wordlist);
      }
      const mnemonic: string = this.mnemonic;
      const bip39Seed = mnemonicToSeedSync(mnemonic);
      const wallet = new CashuWallet(mint, {
        keys: mints.activeKeys,
        keysets: mints.activeKeysets,
        mintInfo: mints.activeInfo,
        bip39seed: bip39Seed,
        unit: mints.activeUnit,
      });
      return wallet;
    },
    seed(): Uint8Array {
      return mnemonicToSeedSync(this.mnemonic);
    },
  },
  actions: {
    mintWallet(url: string, unit: string): CashuWallet {
      // short-lived wallet for mint operations
      // note: the unit of the wallet will be activeUnit by default,
      // overwrite wallet.unit if needed
      const mints = useMintsStore();
      const storedMint = mints.mints.find((m) => m.url === url);
      if (!storedMint) {
        throw new Error("mint not found");
      }
      const mint = new CashuMint(url);
      if (this.mnemonic == "") {
        this.mnemonic = generateMnemonic(wordlist);
      }
      const mnemonic: string = this.mnemonic;
      const bip39Seed = mnemonicToSeedSync(mnemonic);
      const wallet = new CashuWallet(mint, {
        keys: storedMint.keys,
        keysets: storedMint.keysets,
        mintInfo: storedMint.info,
        bip39seed: bip39Seed,
        unit: unit,
      });
      return wallet;
    },
    mnemonicToSeedSync: function (mnemonic: string): Uint8Array {
      return mnemonicToSeedSync(mnemonic);
    },
    newMnemonic: function () {
      // store old mnemonic and keysetCounters
      const oldMnemonicCounters = this.oldMnemonicCounters;
      const keysetCounters = this.keysetCounters;
      oldMnemonicCounters.push({ mnemonic: this.mnemonic, keysetCounters });
      this.keysetCounters = [];
      this.mnemonic = generateMnemonic(wordlist);
    },
    keysetCounter: function (id: string) {
      const keysetCounter = this.keysetCounters.find((c) => c.id === id);
      if (keysetCounter) {
        return keysetCounter.counter;
      } else {
        this.keysetCounters.push({ id, counter: 1 });
        return 1;
      }
    },
    increaseKeysetCounter: function (id: string, by: number) {
      const keysetCounter = this.keysetCounters.find((c) => c.id === id);
      if (keysetCounter) {
        keysetCounter.counter += by;
      } else {
        const newCounter = { id, counter: by } as KeysetCounter;
        this.keysetCounters.push(newCounter);
      }
    },
    getKeyset(
      mintUrl: string | null = null,
      unit: string | null = null
    ): string {
      unit = unit || useMintsStore().activeUnit;
      mintUrl = mintUrl || useMintsStore().activeMintUrl;
      const mint = useMintsStore().mints.find((m) => m.url === mintUrl);
      if (!mint) {
        throw new Error("mint not found");
      }
      const mintClass = new MintClass(mint);
      // const mintStore = useMintsStore();
      const keysets = mint.keysets;
      if (keysets == null || keysets.length == 0) {
        throw new Error("no keysets found.");
      }
      const unitKeysets = mintClass.unitKeysets(unit);
      if (unitKeysets == null || unitKeysets.length == 0) {
        console.error("no keysets found for unit", unit);
        throw new Error("no keysets found for unit");
      }
      // select the keyset id
      // const keyset_id = unitKeysets[0].id;
      // rules for selection:
      // - filter all keysets that are active=true
      // - order by id (whether it is hex or base64)
      // - order by input_fee_ppk (ascending) TODO: this is not implemented yet
      // - select the first one
      const activeKeysets = unitKeysets.filter((k) => k.active);
      const hexKeysets = activeKeysets.filter((k) => k.id.startsWith("00"));
      const base64Keysets = activeKeysets.filter((k) => !k.id.startsWith("00"));
      const sortedKeysets = hexKeysets.concat(base64Keysets);
      // const sortedKeysets = _.sortBy(activeKeysets, k => [k.id, k.input_fee_ppk])
      if (sortedKeysets.length == 0) {
        console.error("no active keysets found for unit", unit);
        throw new Error("no active keysets found for unit");
      }
      const keyset_id = sortedKeysets[0].id;
      // const keys = mint.keys.find((k) => k.id === keyset_id);
      // if (keys) {
      //   this.wallet.keys = keys;
      // }
      return keyset_id;
    },
    /**
     * Sets an invoice status to paid
     */
    setInvoicePaid(quoteId: string) {
      const invoice = this.invoiceHistory.find((i) => i.quote === quoteId);
      if (!invoice) return;
      invoice.status = "paid";
    },
    splitAmount: function (value: number) {
      // returns optimal 2^n split
      const chunks: Array<number> = [];
      for (let i = 0; i < 32; i++) {
        const mask: number = 1 << i;
        if ((value & mask) !== 0) {
          chunks.push(Math.pow(2, i));
        }
      }
      return chunks;
    },
    coinSelectSpendBase64: function (
      proofs: WalletProof[],
      amount: number
    ): WalletProof[] {
      const base64Proofs = proofs.filter((p) => !p.id.startsWith("00"));
      if (base64Proofs.length > 0) {
        base64Proofs.sort((a, b) => b.amount - a.amount);
        let sum = 0;
        let selectedProofs: WalletProof[] = [];
        for (let i = 0; i < base64Proofs.length; i++) {
          const proof = base64Proofs[i];
          sum += proof.amount;
          selectedProofs.push(proof);
          if (sum >= amount) {
            return selectedProofs;
          }
        }
        return [];
      }
      return [];
    },
    coinSelect: function (
      proofs: WalletProof[],
      wallet: CashuWallet,
      amount: number,
      includeFees: boolean = false
    ): WalletProof[] {
      if (proofs.reduce((s, t) => (s += t.amount), 0) < amount) {
        // there are not enough proofs to pay the amount
        return [];
      }
      const { send: selectedProofs, keep: _ } = wallet.selectProofsToSend(
        proofs,
        amount,
        includeFees
      );
      const selectedWalletProofs = selectedProofs.map((p) => {
        return { ...p, reserved: false } as WalletProof;
      });
      return selectedWalletProofs;
    },
    spendableProofs: function (proofs: WalletProof[], amount: number) {
      const uIStore = useUiStore();
      const proofsStore = useProofsStore();
      const mintStore = useMintsStore();
      const spendableProofs = proofsStore.getUnreservedProofs(proofs);
      if (proofsStore.sumProofs(spendableProofs) < amount) {
        const balance = mintStore.activeBalance;
        const unit = mintStore.activeUnit;
        notifyWarning(
          "Balance is too low",
          `${uIStore.formatCurrency(
            balance,
            unit
          )} is not enough to pay ${uIStore.formatCurrency(amount, unit)}.`
        );
        throw Error("Balance too low");
      }
      return spendableProofs;
    },
    getFeesForProofs: function (proofs: Proof[]): number {
      return this.wallet.getFeesForProofs(proofs);
    },
    sendToLock: async function (
      proofs: WalletProof[],
      wallet: CashuWallet,
      amount: number,
      receiverPubkey: string
    ) {
      const spendableProofs = this.spendableProofs(proofs, amount);
      const proofsToSend = this.coinSelect(
        spendableProofs,
        wallet,
        amount,
        true
      );
      const { keep: keepProofs, send: sendProofs } = await wallet.send(
        amount,
        proofsToSend,
        { pubkey: receiverPubkey }
      );
      const proofsStore = useProofsStore();
      await proofsStore.removeProofs(proofsToSend);
      // note: we do not store sendProofs in the proofs store but
      // expect from the caller to store it in the history
      await proofsStore.addProofs(keepProofs);
      return { keepProofs, sendProofs };
    },
    send: async function (
      proofs: WalletProof[],
      wallet: CashuWallet,
      amount: number,
      invalidate: boolean = false,
      includeFees: boolean = false
    ): Promise<{ keepProofs: Proof[]; sendProofs: Proof[] }> {
      /*
      splits proofs so the user can keep firstProofs, send scndProofs.
      then sets scndProofs as reserved.

      if invalidate, scndProofs (the one to send) are invalidated
      */
      const mintStore = useMintsStore();
      const proofsStore = useProofsStore();
      const uIStore = useUiStore();
      let proofsToSend: WalletProof[] = [];
      const keysetId = this.getKeyset(wallet.mint.mintUrl, wallet.unit);
      await uIStore.lockMutex();
      try {
        const spendableProofs = this.spendableProofs(proofs, amount);

        proofsToSend = this.coinSelect(
          spendableProofs,
          wallet,
          amount,
          includeFees
        );
        const totalAmount = proofsToSend.reduce((s, t) => (s += t.amount), 0);
        const fees = includeFees ? wallet.getFeesForProofs(proofsToSend) : 0;
        const targetAmount = amount + fees;

        let keepProofs: Proof[] = [];
        let sendProofs: Proof[] = [];

        if (totalAmount != targetAmount) {
          const counter = this.keysetCounter(keysetId);
          proofsToSend = this.coinSelect(
            spendableProofs,
            wallet,
            targetAmount,
            true
          );
          ({ keep: keepProofs, send: sendProofs } = await wallet.send(
            targetAmount,
            proofsToSend,
            { counter, proofsWeHave: spendableProofs }
          ));
          this.increaseKeysetCounter(
            keysetId,
            keepProofs.length + sendProofs.length
          );
          await proofsStore.addProofs(keepProofs);
          await proofsStore.addProofs(sendProofs);

          // make sure we don't delete any proofs that were returned
          const proofsToSendNotReturned = proofsToSend
            .filter((p) => !sendProofs.find((s) => s.secret === p.secret))
            .filter((p) => !keepProofs.find((k) => k.secret === p.secret));
          await proofsStore.removeProofs(proofsToSendNotReturned);
        } else if (totalAmount == targetAmount) {
          keepProofs = [];
          sendProofs = proofsToSend;
        } else {
          throw new Error("could not split proofs.");
        }

        await proofsStore.setReserved(sendProofs, true);
        if (invalidate) {
          await proofsStore.removeProofs(sendProofs);
        }
        return { keepProofs, sendProofs };
      } catch (error: any) {
        await proofsStore.setReserved(proofsToSend, false);
        console.error(error);
        notifyApiError(error);
        this.handleOutputsHaveAlreadyBeenSignedError(keysetId, error);
        throw error;
      } finally {
        uIStore.unlockMutex();
      }
    },
    /**
     *
     *
     * @param {array} proofs
     */
    redeem: async function () {
      /*
      Receives a token that is prepared in the receiveToken – it is not yet in the history
      */
      const uIStore = useUiStore();
      const mintStore = useMintsStore();
      const p2pkStore = useP2PKStore();

      receiveStore.showReceiveTokens = false;

      if (receiveStore.receiveData.tokensBase64.length == 0) {
        throw new Error("no tokens provided.");
      }
      const tokenJson = token.decode(receiveStore.receiveData.tokensBase64);
      if (tokenJson == undefined) {
        throw new Error("no tokens provided.");
      }
      let proofs = token.getProofs(tokenJson);
      if (proofs.length == 0) {
        throw new Error("no proofs found.");
      }
      const inputAmount = proofs.reduce((s, t) => (s += t.amount), 0);
      let fee = 0;
      let mintInToken = token.getMint(tokenJson);
      let unitInToken = token.getUnit(tokenJson);

      const historyToken = {
        amount: inputAmount,
        token: receiveStore.receiveData.tokensBase64,
        unit: unitInToken,
        mint: mintInToken,
        fee: fee,
      } as HistoryToken;
      const mintWallet = this.mintWallet(historyToken.mint, historyToken.unit);
      const mint = mintStore.mints.find((m) => m.url === historyToken.mint);
      if (!mint) {
        throw new Error("mint not found");
      }
      await uIStore.lockMutex();
      try {
        // redeem
        const keysetId = this.getKeyset(historyToken.mint, historyToken.unit);
        const counter = this.keysetCounter(keysetId);
        const privkey = receiveStore.receiveData.p2pkPrivateKey;
        let proofs: Proof[];
        try {
          proofs = await mintWallet.receive(
            receiveStore.receiveData.tokensBase64,
            {
              counter,
              privkey,
              proofsWeHave: mintStore.mintUnitProofs(mint, historyToken.unit),
            }
          );
          await proofsStore.addProofs(proofs);
          this.increaseKeysetCounter(keysetId, proofs.length);
        } catch (error: any) {
          console.error(error);
          this.handleOutputsHaveAlreadyBeenSignedError(keysetId, error);
          throw new Error("Error receiving tokens: " + error);
        }

        p2pkStore.setPrivateKeyUsed(privkey);

        const outputAmount = proofs.reduce((s, t) => (s += t.amount), 0);

        // if token is already in history, set to paid, else add to history
        if (
          tokenStore.historyTokens.find(
            (t) =>
              t.token === receiveStore.receiveData.tokensBase64 && t.amount > 0
          )
        ) {
          tokenStore.setTokenPaid(receiveStore.receiveData.tokensBase64);
        } else {
          // if this is a self-sent token, we will find an outgoing token with the inverse amount
          if (
            tokenStore.historyTokens.find(
              (t) =>
                t.token === receiveStore.receiveData.tokensBase64 &&
                t.amount < 0
            )
          ) {
            tokenStore.setTokenPaid(receiveStore.receiveData.tokensBase64);
          }
          fee = inputAmount - outputAmount;
          historyToken.fee = fee;
          historyToken.amount = outputAmount;
          tokenStore.addPaidToken(historyToken);
        }
        useUiStore().vibrate();
        let message =
          "Received " + uIStore.formatCurrency(outputAmount, historyToken.unit);
        if (fee > 0) {
          message +=
            " (fee: " + uIStore.formatCurrency(fee, historyToken.unit) + ")";
        }
        notifySuccess(message);
      } catch (error: any) {
        console.error(error);
        notifyApiError(error);
        throw error;
      } finally {
        uIStore.unlockMutex();
      }
      // }
    },

    // /mint
    /**
     * Ask the mint to generate an invoice for the given amount
     * Upon paying the request, the mint will credit the wallet with
     * cashu tokens
     */
    requestMint: async function (
      amount: number,
      mintWallet: CashuWallet
    ): Promise<MintQuoteResponse> {
      try {
        // create MintQuotePayload(this.invoiceData.amount) payload
        const payload: MintQuotePayload = {
          amount: amount,
          unit: mintWallet.unit,
        };
        const data = await mintWallet.mint.createMintQuote(payload);
        this.invoiceData.amount = amount;
        this.invoiceData.bolt11 = data.request;
        this.invoiceData.quote = data.quote;
        this.invoiceData.date = currentDateStr();
        this.invoiceData.status = "pending";
        this.invoiceData.mint = mintWallet.mint.mintUrl;
        this.invoiceData.unit = mintWallet.unit;
        this.invoiceData.mintQuote = data;
        this.invoiceHistory.push({
          ...this.invoiceData,
        });
        return data;
      } catch (error: any) {
        console.error(error);
        notifyApiError(error, "Could not request mint");
        throw error;
      } finally {
      }
    },
    mint: async function (invoice: InvoiceHistory, verbose: boolean = true) {
      const proofsStore = useProofsStore();
      const mintStore = useMintsStore();
      const tokenStore = useTokensStore();
      const uIStore = useUiStore();
      const keysetId = this.getKeyset(invoice.mint, invoice.unit);
      const mintWallet = this.mintWallet(invoice.mint, invoice.unit);
      const mint = mintStore.mints.find((m) => m.url === invoice.mint);
      if (!mint) {
        throw new Error("mint not found");
      }

      await uIStore.lockMutex();
      try {
        // first we check if the mint quote is paid
        const mintQuote = await mintWallet.checkMintQuote(invoice.quote);
        invoice.mintQuote = mintQuote;
        console.log("### mint(): mintQuote", mintQuote);
        switch (mintQuote.state) {
          case MintQuoteState.PAID:
            break;
          case MintQuoteState.UNPAID:
            if (verbose) {
              notify("Invoice still pending");
            }
            throw new Error("invoice pending.");
          case MintQuoteState.ISSUED:
            throw new Error("invoice already issued.");
          default:
            throw new Error("unknown state.");
        }
        // MintQuoteState must be PAID
        const counter = this.keysetCounter(keysetId);
        const proofs = await mintWallet.mintProofs(
          invoice.amount,
          invoice.quote,
          {
            keysetId,
            counter,
            proofsWeHave: mintStore.mintUnitProofs(mint, invoice.unit),
          }
        );
        this.increaseKeysetCounter(keysetId, proofs.length);
        await proofsStore.addProofs(proofs);

        // update UI
        await this.setInvoicePaid(invoice.quote);
        const serializedProofs = proofsStore.serializeProofs(proofs);
        tokenStore.addPaidToken({
          amount: invoice.amount,
          token: serializedProofs,
          unit: invoice.unit,
          mint: invoice.mint,
        });
        useInvoicesWorkerStore().removeInvoiceFromChecker(invoice.quote);

        return proofs;
      } catch (error: any) {
        console.error(error);
        if (verbose) {
          notifyApiError(error);
        }
        this.handleOutputsHaveAlreadyBeenSignedError(keysetId, error);
        throw error;
      } finally {
        uIStore.unlockMutex();
      }
    },
    // get a melt quote for the current invoice data
    meltQuoteInvoiceData: async function () {
      // choose active wallet with active mint and unit
      const mintWallet = this.wallet;
      // throw an error if this.payInvoiceData.blocking is true
      if (this.payInvoiceData.blocking) {
        throw new Error("already processing an melt quote.");
      }
      this.payInvoiceData.blocking = true;
      this.payInvoiceData.meltQuote.error = "";
      try {
        const mintStore = useMintsStore();
        if (this.payInvoiceData.input.request == "") {
          throw new Error("no invoice provided.");
        }
        const payload: MeltQuotePayload = {
          unit: mintStore.activeUnit,
          request: this.payInvoiceData.input.request,
        };
        this.payInvoiceData.meltQuote.payload = payload;
        const data = await this.meltQuote(mintWallet, payload.request);
        mintStore.assertMintError(data);
        this.payInvoiceData.meltQuote.response = data;
        return data;
      } catch (error: any) {
        this.payInvoiceData.meltQuote.error = error;
        console.error(error);
        notifyApiError(error);
        throw error;
      } finally {
        this.payInvoiceData.blocking = false;
      }
    },
    meltQuote: async function (
      wallet: CashuWallet,
      request: string,
      mpp_amount: number | undefined = undefined
    ): Promise<MeltQuoteResponse> {
      // const payload: MeltQuotePayload = {
      //   unit: mintStore.activeUnit,
      //   request: this.payInvoiceData.input.request,
      // };
      // this.payInvoiceData.meltQuote.payload = payload;
      // const data = await mintStore.activeMint().api.createMeltQuote(payload);
      // const data = await this.wallet.createMeltQuote(this.payInvoiceData.input.request, { mpp_amount: this.payInvoiceData.input.amount });
      const mintStore = useMintsStore();
      let data;
      if (mpp_amount) {
        data = await wallet.createMultiPathMeltQuote(request, mpp_amount);
      } else {
        data = await wallet.createMeltQuote(request);
      }

      mintStore.assertMintError(data);
      return data;
    },
    meltInvoiceData: async function () {
      if (this.payInvoiceData.invoice == null) {
        throw new Error("no invoice provided.");
      }
      const quote = this.payInvoiceData.meltQuote.response;
      if (quote == null) {
        throw new Error("no quote found.");
      }
      const request = this.payInvoiceData.invoice.bolt11;
      if (
        this.invoiceHistory.find(
          (i) => i.bolt11 === request && i.amount < 0 && i.status === "paid"
        )
      ) {
        notifyError("Invoice already paid.");
        throw new Error("invoice already paid.");
      }

      const mintStore = useMintsStore();
      const mintWallet = this.mintWallet(
        mintStore.activeMintUrl,
        mintStore.activeUnit
      );
      return await this.melt(mintStore.activeProofs, quote, mintWallet);
    },
    melt: async function (
      proofs: WalletProof[],
      quote: MeltQuoteResponse,
      mintWallet: CashuWallet,
      silent?: boolean
    ) {
      const uIStore = useUiStore();
      const proofsStore = useProofsStore();
      const tokenStore = useTokensStore();

      console.log("#### melt()");
      const amount = quote.amount + quote.fee_reserve;
      let countChangeOutputs = 0;
      const keysetId = this.getKeyset(mintWallet.mint.mintUrl, mintWallet.unit);
      let keysetCounterIncrease = 0;

      // start melt
      let sendProofs: Proof[] = [];
      try {
        const { keepProofs: keepProofs, sendProofs: _sendProofs } =
          await this.send(proofs, mintWallet, amount, false, true);
        sendProofs = _sendProofs;
        if (sendProofs.length == 0) {
          throw new Error("could not split proofs.");
        }
      } catch (error: any) {
        console.error(error);
        if (!silent) notifyApiError(error, "Payment failed");
        throw error;
      }

      await uIStore.lockMutex();
      try {
        await this.addOutgoingPendingInvoiceToHistory(quote);
        await proofsStore.setReserved(sendProofs, true, quote.quote);

        // NUT-08 blank outputs for change
        const counter = this.keysetCounter(keysetId);

        // QUIRK: we increase the keyset counter by sendProofs and the maximum number of possible change outputs
        // this way, in case the user exits the app before meltProofs is completed, the returned change outputs won't cause a "outputs already signed" error
        // if the payment fails, we decrease the counter again
        this.increaseKeysetCounter(keysetId, sendProofs.length);
        if (quote.fee_reserve > 0) {
          countChangeOutputs = Math.ceil(Math.log2(quote.fee_reserve)) || 1;
          this.increaseKeysetCounter(keysetId, countChangeOutputs);
          keysetCounterIncrease += countChangeOutputs;
        }

        uIStore.triggerActivityOrb();

        // NOTE: if the user exits the app while we're in the API call, JS will emit an error that we would catch below!
        // We have to handle that case in the catch block below
        uIStore.unlockMutex(); // Momentarely release the mutex (needed for concurrent melts)
        let data;
        try {
          data = await mintWallet.meltProofs(quote, sendProofs, {
            keysetId,
            counter,
          });
        } catch (error) {
          throw error;
        } finally {
          await uIStore.lockMutex();
        }

        if (data.quote.state != MeltQuoteState.PAID) {
          throw new Error("Invoice not paid.");
        }
<<<<<<< HEAD
        let amount_paid = amount - proofsStore.sumProofs(data.change);
        if (!silent) {
          useUiStore().vibrate();
          notifySuccess(
            "Paid " +
              uIStore.formatCurrency(amount_paid, mintWallet.unit) +
              " via Lightning"
          );
        }
        console.log("#### pay lightning: token paid");
        // delete spent tokens from db
        mintStore.removeProofs(sendProofs);
=======
>>>>>>> cf78d50f

        // NUT-08 get change
        if (data.change != null) {
          const changeProofs = data.change;
          console.log(
            "## Received change: " + proofsStore.sumProofs(changeProofs)
          );
          await proofsStore.addProofs(changeProofs);
        }

        // delete spent tokens from db
        await proofsStore.removeProofs(sendProofs);

        let amount_paid = amount - proofsStore.sumProofs(data.change);
        useUiStore().vibrate();
        notifySuccess(
          "Paid " +
            uIStore.formatCurrency(amount_paid, mintWallet.unit) +
            " via Lightning"
        );
        console.log("#### pay lightning: token paid");
        tokenStore.addPaidToken({
          amount: -amount_paid,
          token: proofsStore.serializeProofs(sendProofs),
          unit: mintWallet.unit,
          mint: mintWallet.mint.mintUrl,
        });

        this.updateInvoiceInHistory(quote, {
          status: "paid",
          amount: -amount_paid,
        });

        this.payInvoiceData.invoice = { sat: 0, memo: "", bolt11: "" };
        this.payInvoiceData.show = false;
        return data;
      } catch (error: any) {
        if (isUnloading) {
          // NOTE: An error is thrown when the user exits the app while the payment is in progress.
          // do not handle the error if the user exits the app
          throw error;
        }
        // get quote and check state
        const mintQuote = await mintWallet.mint.checkMeltQuote(quote.quote);
        if (
          mintQuote.state == MeltQuoteState.PAID ||
          mintQuote.state == MeltQuoteState.PENDING
        ) {
          console.log(
            "### melt: error, but quote is paid or pending. not rolling back."
          );
          throw error;
        }
        // roll back proof management and keyset counter
        await proofsStore.setReserved(sendProofs, false);
        this.increaseKeysetCounter(keysetId, -keysetCounterIncrease);
        this.removeOutgoingInvoiceFromHistory(quote.quote);

        console.error(error);
        this.handleOutputsHaveAlreadyBeenSignedError(keysetId, error);
        if (!silent) notifyApiError(error, "Payment failed");
        throw error;
      } finally {
        uIStore.unlockMutex();
      }
    },
    // /check
    checkProofsSpendable: async function (
      proofs: Proof[],
      wallet: CashuWallet,
      update_history = false
    ) {
      /*
      checks with the mint whether an array of proofs is still
      spendable or already invalidated
      */
      const mintStore = useMintsStore();
      const uIStore = useUiStore();
      const proofsStore = useProofsStore();
      const tokenStore = useTokensStore();
      if (proofs.length == 0) {
        return;
      }
      const enc = new TextEncoder();
      try {
        uIStore.triggerActivityOrb();
        const proofStates = await wallet.checkProofsStates(proofs);
        const spentProofsStates = proofStates.filter(
          (p) => p.state == CheckStateEnum.SPENT
        );
        const spentProofs = proofs.filter((p) =>
          spentProofsStates.find(
            (s) => s.Y == hashToCurve(enc.encode(p.secret)).toHex(true)
          )
        );
        if (spentProofs.length) {
          await proofsStore.removeProofs(spentProofs);
          // update UI
          const serializedProofs = proofsStore.serializeProofs(spentProofs);
          if (serializedProofs == null) {
            throw new Error("could not serialize proofs.");
          }
          if (update_history) {
            tokenStore.addPaidToken({
              amount: -proofsStore.sumProofs(spentProofs),
              token: serializedProofs,
              unit: wallet.unit,
              mint: wallet.mint.mintUrl,
            });
          }
        }
<<<<<<< HEAD
=======
        // return spent proofs
        return spentProofs;
>>>>>>> cf78d50f
      } catch (error: any) {
        console.error(error);
        notifyApiError(error);
        throw error;
      }
    },
    checkTokenSpendable: async function (
      historyToken: HistoryToken,
      verbose: boolean = true
    ) {
      /*
      checks whether a base64-encoded token (from the history table) has been spent already.
      if it is spent, the appropraite entry in the history table is set to paid.
      */
      const uIStore = useUiStore();
      const mintStore = useMintsStore();
      const tokenStore = useTokensStore();
      const proofsStore = useProofsStore();

      const tokenJson = token.decode(historyToken.token);
      if (tokenJson == undefined) {
        throw new Error("no tokens provided.");
      }
      const proofs = token.getProofs(tokenJson);
      const mintWallet = this.mintWallet(historyToken.mint, historyToken.unit);

      const mint = mintStore.mints.find((m) => m.url === historyToken.mint);
      if (!mint) {
        throw new Error("mint not found");
      }
      const spentProofs = await this.checkProofsSpendable(proofs, mintWallet);
      if (spentProofs != undefined && spentProofs.length == proofs.length) {
        // all proofs are spent, set token to paid
        tokenStore.setTokenPaid(historyToken.token);
      } else if (
        spentProofs != undefined &&
        spentProofs.length &&
        spentProofs.length < proofs.length
      ) {
        // not all proofs are spent, we remove the spent part of the token from the history
        const spentAmount = proofsStore.sumProofs(spentProofs);
        const serializedSpentProofs = proofsStore.serializeProofs(spentProofs);
        const unspentProofs = proofs.filter(
          (p) => !spentProofs.find((sp) => sp.secret === p.secret)
        );
        const unspentAmount = proofsStore.sumProofs(unspentProofs);
        const serializedUnspentProofs =
          proofsStore.serializeProofs(unspentProofs);

        if (serializedSpentProofs && serializedUnspentProofs) {
          const historyToken2 = tokenStore.editHistoryToken(
            historyToken.token,
            {
              newAmount: spentAmount,
              newStatus: "paid",
              newToken: serializedSpentProofs,
            }
          );
          // add all unspent proofs back to the history
          // QUICK: we use the historyToken object here because we don't know if the transaction is incoming or outgoing (we don't know the sign of the amount)
          if (historyToken2) {
            tokenStore.addPendingToken({
              amount: unspentAmount * Math.sign(historyToken2.amount),
              token: serializedUnspentProofs,
              unit: historyToken2.unit,
              mint: historyToken2.mint,
            });
          }
        }
      }
      if (spentProofs != undefined && spentProofs.length) {
        useUiStore().vibrate();
        const proofStore = useProofsStore();
        notifySuccess(
          "Sent " +
            uIStore.formatCurrency(
              proofStore.sumProofs(spentProofs),
              historyToken.unit
            )
        );
      } else {
        console.log("### token not paid yet");
        if (verbose) {
          notify("Token still pending");
        }
        return false;
      }
      return true;
    },
    checkInvoice: async function (
      quote: string,
      verbose = true,
      hideInvoiceDetailsOnMint = true
    ) {
      const uIStore = useUiStore();
      uIStore.triggerActivityOrb();
      const mintStore = useMintsStore();
      const invoice = this.invoiceHistory.find((i) => i.quote === quote);
      if (!invoice) {
        throw new Error("invoice not found");
      }
      const mintWallet = this.mintWallet(invoice.mint, invoice.unit);
      const mint = mintStore.mints.find((m) => m.url === invoice.mint);
      if (!mint) {
        throw new Error("mint not found");
      }
      try {
        // check the state first
        const state = (await mintWallet.checkMintQuote(quote)).state;
        if (state == MintQuoteState.ISSUED) {
          this.setInvoicePaid(invoice.quote);
          return;
        }
        if (state != MintQuoteState.PAID) {
          console.log("### mintQuote not paid yet");
          if (verbose) {
            notify("Invoice still pending");
          }
          throw new Error(`invoice state not paid: ${state}`);
        }
        const proofs = await this.mint(invoice, verbose);
        if (hideInvoiceDetailsOnMint) {
          uIStore.showInvoiceDetails = false;
        }
        useUiStore().vibrate();
        notifySuccess(
          "Received " +
            uIStore.formatCurrency(invoice.amount, invoice.unit) +
            " via Lightning"
        );
        return proofs;
      } catch (error) {
        // if (verbose) {
        //   notify("Invoice still pending");
        // }
        console.log("Invoice still pending", invoice.quote);
        throw error;
      }
    },
    checkOutgoingInvoice: async function (quote: string, verbose = true) {
      const uIStore = useUiStore();
      const mintStore = useMintsStore();
      const invoice = this.invoiceHistory.find((i) => i.quote === quote);
      if (!invoice) {
        throw new Error("invoice not found");
      }
      const mintWallet = this.mintWallet(invoice.mint, invoice.unit);
      const mint = mintStore.mints.find((m) => m.url === invoice.mint);
      if (!mint) {
        throw new Error("mint not found");
      }
      const proofs: Proof[] = await proofsStore.getProofsForQuote(quote);
      try {
        // this is an outgoing invoice, we first do a getMintQuote to check if the invoice is paid
        const mintQuote = await mintWallet.mint.checkMeltQuote(quote);
        if (mintQuote.state == MeltQuoteState.PENDING) {
          console.log("### mintQuote not paid yet");
          if (verbose) {
            notify("Invoice still pending");
          }
          throw new Error("invoice not paid yet.");
        } else if (mintQuote.state == MeltQuoteState.UNPAID) {
          // we assume that the payment failed and we unset the proofs as reserved
          await useProofsStore().setReserved(proofs, false);
          this.removeOutgoingInvoiceFromHistory(quote);
          notifyWarning("Lightning payment failed");
        } else if (mintQuote.state == MeltQuoteState.PAID) {
          // if the invoice is paid, we check if all proofs are spent and if so, we invalidate them and set the invoice state in the history to "paid"
          const spentProofs = await this.checkProofsSpendable(
            proofs,
            mintWallet,
            true
          );
          if (spentProofs != undefined && spentProofs.length == proofs.length) {
            useUiStore().vibrate();
            notifySuccess(
              "Sent " +
                uIStore.formatCurrency(
                  useProofsStore().sumProofs(proofs),
                  invoice.unit
                )
            );
          }
          // set invoice in history to paid
          this.setInvoicePaid(quote);
        }
      } catch (error: any) {
        if (verbose) {
          notifyApiError(error);
        }
        console.log("Could not check quote", invoice.quote, error);
        throw error;
      }
    },
    onTokenPaid: async function (historyToken: HistoryToken) {
      const sendTokensStore = useSendTokensStore();
      const uIStore = useUiStore();
      const tokenJson = token.decode(historyToken.token);
      const mintStore = useMintsStore();
      const settingsStore = useSettingsStore();
      if (!settingsStore.checkSentTokens) {
        console.log(
          "settingsStore.checkSentTokens is disabled, skipping token check"
        );
        return;
      }
      const mint = mintStore.mints.find((m) => m.url === historyToken.mint);
      if (!mint) {
        throw new Error("mint not found");
      }
      if (
        !settingsStore.useWebsockets ||
        !mint.info?.nuts[17]?.supported ||
        !mint.info?.nuts[17]?.supported.find(
          (s) =>
            s.method == "bolt11" &&
            s.unit == historyToken.unit &&
            s.commands.indexOf("proof_state") != -1
        )
      ) {
        console.log(
          "Websockets not supported, kicking off token check worker."
        );
        useWorkersStore().checkTokenSpendableWorker(historyToken);
        return;
      }
      try {
        if (tokenJson == undefined) {
          throw new Error("no tokens provided.");
        }
        const proofs = token.getProofs(tokenJson);
        const oneProof = [proofs[0]];
        this.activeWebsocketConnections++;
        uIStore.triggerActivityOrb();
        const unsub = await this.wallet.onProofStateUpdates(
          oneProof,
          async (proofState: ProofState) => {
            console.log(`Websocket: proof state updated: ${proofState.state}`);
            if (proofState.state == CheckStateEnum.SPENT) {
              const tokenSpent = await this.checkTokenSpendable(historyToken);
              if (tokenSpent) {
                sendTokensStore.showSendTokens = false;
                unsub();
              }
            }
          },
          async (error: any) => {
            console.error(error);
            notifyApiError(error);
            throw error;
          }
        );
      } catch (error) {
        console.error(
          "Error in websocket subscription. Starting invoices worker.",
          error
        );
        useWorkersStore().checkTokenSpendableWorker(historyToken);
      } finally {
        this.activeWebsocketConnections--;
      }
    },
    mintOnPaid: async function (
      quote: string,
      verbose = true,
      kickOffInvoiceChecker = true,
      hideInvoiceDetailsOnMint = true
    ) {
      const mintStore = useMintsStore();
      const settingsStore = useSettingsStore();
      if (!settingsStore.checkIncomingInvoices) {
        console.log(
          "settingsStore.checkIncomingInvoices is disabled, skipping invoice check"
        );
        return;
      }
      const invoice = this.invoiceHistory.find((i) => i.quote === quote);
      if (!invoice) {
        throw new Error("invoice not found");
      }
      const mintWallet = this.mintWallet(invoice.mint, invoice.unit);
      const mint = mintStore.mints.find((m) => m.url === invoice.mint);

      if (!mint) {
        throw new Error("mint not found");
      }
      // add to checker before we try a websocket
      if (kickOffInvoiceChecker) {
        if (useSettingsStore().periodicallyCheckIncomingInvoices) {
          console.log(`Adding quote ${quote} to long-polling checker.`);
          useInvoicesWorkerStore().addInvoiceToChecker(quote);
        } else if (useSettingsStore().checkIncomingInvoices) {
          console.log(`Adding quote ${quote} to old worker checker.`);
          useWorkersStore().invoiceCheckWorker(quote);
        }
      }

      if (
        !settingsStore.useWebsockets ||
        !mint.info?.nuts[17]?.supported ||
        !mint.info?.nuts[17]?.supported.find(
          (s) =>
            s.method == "bolt11" &&
            s.unit == invoice.unit &&
            s.commands.indexOf("bolt11_mint_quote") != -1
        )
      ) {
        console.log("Websockets not supported.");
        return;
      }
      const uIStore = useUiStore();
      try {
        this.activeWebsocketConnections++;
        uIStore.triggerActivityOrb();
        const unsub = await mintWallet.onMintQuotePaid(
          quote,
          async (mintQuoteResponse: MintQuoteResponse) => {
            console.log("Websocket: mint quote paid.");
            let proofs;
            try {
              proofs = await this.mint(invoice, false);
            } catch (error: any) {
              console.error(error);
              // notifyApiError(error);
              throw error;
            }

            if (hideInvoiceDetailsOnMint) {
              uIStore.showInvoiceDetails = false;
            }
            useUiStore().vibrate();
            notifySuccess(
              "Received " +
                uIStore.formatCurrency(invoice.amount, invoice.unit) +
                " via Lightning"
            );
            unsub();
            return proofs;
          },
          async (error: any) => {
            if (verbose) {
              notifyApiError(error);
            }
            console.log("Invoice still pending", invoice.quote);
            throw error;
          }
        );
      } catch (error) {
        console.log("Error in websocket subscription", error);
      } finally {
        this.activeWebsocketConnections--;
      }
    },
    ////////////// UI HELPERS //////////////
    addOutgoingPendingInvoiceToHistory: async function (
      quote: MeltQuoteResponse
    ) {
      const mintStore = useMintsStore();
      this.invoiceHistory.push({
        amount: -(quote.amount + quote.fee_reserve),
        bolt11: this.payInvoiceData.input.request,
        quote: quote.quote,
        memo: "Outgoing invoice",
        date: currentDateStr(),
        status: "pending",
        mint: mintStore.activeMintUrl,
        unit: mintStore.activeUnit,
      });
    },
    removeOutgoingInvoiceFromHistory: function (quote: string) {
      const index = this.invoiceHistory.findIndex((i) => i.quote === quote);
      if (index >= 0) {
        this.invoiceHistory.splice(index, 1);
      }
    },
    updateInvoiceInHistory: function (
      quote: MeltQuoteResponse,
      options?: { status?: "pending" | "paid"; amount?: number }
    ) {
      this.invoiceHistory
        .filter((i) => i.quote === quote.quote)
        .forEach((i) => {
          if (options) {
            if (options.status) {
              i.status = options.status;
            }
            if (options.amount) {
              i.amount = options.amount;
            }
          }
        });
    },
    checkPendingTokens: async function (verbose: boolean = true) {
      const tokenStore = useTokensStore();
      const last_n = 5;
      let i = 0;
      // invert for loop
      for (const t of tokenStore.historyTokens.slice().reverse()) {
        if (i >= last_n) {
          break;
        }
        if (t.status === "pending" && t.amount < 0 && t.token) {
          console.log("### checkPendingTokens", t.token);
          this.checkTokenSpendable(t, verbose);
          i += 1;
        }
      }
    },
    handleBolt11Invoice: async function () {
      this.payInvoiceData.show = true;
      let invoice;
      try {
        invoice = bolt11Decoder.decode(this.payInvoiceData.input.request);
      } catch (error) {
        notifyWarning("Failed to decode invoice", undefined, 3000);
        this.payInvoiceData.show = false;
        throw error;
      }
      let cleanInvoice = {
        bolt11: invoice.paymentRequest,
        memo: "",
        msat: 0,
        sat: 0,
        fsat: 0,
        hash: "",
        description: "",
        timestamp: 0,
        expireDate: "",
        expired: false,
      };
      _.each(invoice.sections, (tag) => {
        if (_.isObject(tag) && _.has(tag, "name")) {
          if (tag.name === "amount") {
            cleanInvoice.msat = tag.value;
            cleanInvoice.sat = tag.value / 1000;
            cleanInvoice.fsat = cleanInvoice.sat;
          } else if (tag.name === "payment_hash") {
            cleanInvoice.hash = tag.value;
          } else if (tag.name === "description") {
            cleanInvoice.description = tag.value;
          } else if (tag.name === "timestamp") {
            cleanInvoice.timestamp = tag.value;
          } else if (tag.name === "expiry") {
            var expireDate = new Date(
              (cleanInvoice.timestamp + tag.value) * 1000
            );
            cleanInvoice.expireDate = date.formatDate(
              expireDate,
              "YYYY-MM-DDTHH:mm:ss.SSSZ"
            );
            cleanInvoice.expired = false; // TODO
          }
        }
      });

      this.payInvoiceData.invoice = Object.freeze(cleanInvoice);
      // get quote for this request
      await this.meltQuoteInvoiceData();
    },
    handleCashuToken: function () {
      this.payInvoiceData.show = false;
      receiveStore.showReceiveTokens = true;
    },
    handleP2PK: function (req: string) {
      const sendTokenStore = useSendTokensStore();
      sendTokenStore.sendData.p2pkPubkey = req;
      sendTokenStore.showSendTokens = true;
      sendTokenStore.showLockInput = true;
    },
    handlePaymentRequest: async function (req: string) {
      const prStore = usePRStore();
      await prStore.decodePaymentRequest(req);
    },
    decodeRequest: async function (req: string) {
      const p2pkStore = useP2PKStore();
      req = req.trim();
      this.payInvoiceData.input.request = req;
      if (req.toLowerCase().startsWith("lnbc")) {
        this.payInvoiceData.input.request = req;
        await this.handleBolt11Invoice();
      } else if (req.toLowerCase().startsWith("lightning:")) {
        this.payInvoiceData.input.request = req.slice(10);
        await this.handleBolt11Invoice();
      } else if (req.startsWith("bitcoin:")) {
        const lightningInvoice = req.match(/lightning=([^&]+)/);
        if (lightningInvoice) {
          this.payInvoiceData.input.request = lightningInvoice[1];
          await this.handleBolt11Invoice();
        }
      } else if (req.toLowerCase().startsWith("lnurl:")) {
        this.payInvoiceData.input.request = req.slice(6);
        await this.lnurlPayFirst(this.payInvoiceData.input.request);
      } else if (req.indexOf("lightning=lnurl1") !== -1) {
        this.payInvoiceData.input.request = req
          .split("lightning=")[1]
          .split("&")[0];
        await this.lnurlPayFirst(this.payInvoiceData.input.request);
      } else if (
        req.toLowerCase().startsWith("lnurl1") ||
        req.match(/[\w.+-~_]+@[\w.+-~_]/)
      ) {
        this.payInvoiceData.input.request = req;
        await this.lnurlPayFirst(this.payInvoiceData.input.request);
      } else if (req.startsWith("cashuA") || req.startsWith("cashuB")) {
        // parse cashu tokens from a pasted token
        receiveStore.receiveData.tokensBase64 = req;
        this.handleCashuToken();
      } else if (req.indexOf("token=cashu") !== -1) {
        // parse cashu tokens from a URL like https://example.com#token=cashu...
        const token = req.slice(req.indexOf("token=cashu") + 6);
        receiveStore.receiveData.tokensBase64 = token;
        this.handleCashuToken();
      } else if (p2pkStore.isValidPubkey(req)) {
        this.handleP2PK(req);
      } else if (req.startsWith("http")) {
        const mintStore = useMintsStore();
        mintStore.addMintData = { url: req, nickname: "" };
      } else if (req.startsWith("creqA")) {
        await this.handlePaymentRequest(req);
      }
      const uiStore = useUiStore();
      uiStore.closeDialogs();
    },
    lnurlPayFirst: async function (address: string) {
      var host;
      var data;
      if (address.split("@").length == 2) {
        let [user, lnaddresshost] = address.split("@");
        host = `https://${lnaddresshost}/.well-known/lnurlp/${user}`;
        const resp = await axios.get(host); // Moved it here: we don't want 2 potential calls
        data = resp.data;
      } else if (address.toLowerCase().slice(0, 6) === "lnurl1") {
        let decoded = bech32.decode(address, 20000);
        const words = bech32.fromWords(decoded.words);
        const uint8Array = new Uint8Array(words);
        host = new TextDecoder().decode(uint8Array);

        const resp = await axios.get(host);
        data = resp.data;
      }
      if (host == undefined) {
        notifyError("Invalid LNURL", "LNURL Error");
        return;
      }
      if (data.tag == "payRequest") {
        this.payInvoiceData.lnurlpay = data;
        this.payInvoiceData.lnurlpay.domain = host
          .split("https://")[1]
          .split("/")[0];
        if (
          this.payInvoiceData.lnurlpay.maxSendable ==
          this.payInvoiceData.lnurlpay.minSendable
        ) {
          this.payInvoiceData.input.amount =
            this.payInvoiceData.lnurlpay.maxSendable / 1000;
        }
        this.payInvoiceData.invoice = null;
        this.payInvoiceData.input = {
          request: "",
          amount: null,
          comment: "",
          quote: "",
        };
        this.payInvoiceData.show = true;
      }
    },
    lnurlPaySecond: async function () {
      const mintStore = useMintsStore();
      let amount = this.payInvoiceData.input.amount;
      if (amount == null) {
        notifyError("No amount", "LNURL Error");
        return;
      }
      if (this.payInvoiceData.lnurlpay == null) {
        notifyError("No LNURL data", "LNURL Error");
        return;
      }
      if (
        this.payInvoiceData.lnurlpay.tag == "payRequest" &&
        this.payInvoiceData.lnurlpay.minSendable <= amount * 1000 &&
        this.payInvoiceData.lnurlpay.maxSendable >= amount * 1000
      ) {
        if (mintStore.activeUnit == "usd") {
          const priceUsd = usePriceStore().bitcoinPrice;
          if (priceUsd == 0) {
            notifyError("No price data.", "LNURL Error");
            return;
          }
          const satPrice = 1 / (priceUsd / 1e8);
          const usdAmount = amount;
          amount = Math.floor(usdAmount * satPrice);
        }
        var { data } = await axios.get(
          `${this.payInvoiceData.lnurlpay.callback}?amount=${amount * 1000}`
        );
        // check http error
        if (data.status == "ERROR") {
          notifyError(data.reason, "LNURL Error");
          return;
        }
        await this.decodeRequest(data.pr);
      }
    },
    initializeMnemonic: function () {
      if (this.mnemonic == "") {
        this.mnemonic = generateMnemonic(wordlist);
      }
      return this.mnemonic;
    },
    handleOutputsHaveAlreadyBeenSignedError: function (
      keysetId: string,
      error: any
    ) {
      if (error.message.includes("outputs have already been signed")) {
        this.increaseKeysetCounter(keysetId, 10);
        notify("Please try again.");
        return true;
      }
      return false;
    },
  },
});<|MERGE_RESOLUTION|>--- conflicted
+++ resolved
@@ -824,7 +824,10 @@
         if (data.quote.state != MeltQuoteState.PAID) {
           throw new Error("Invoice not paid.");
         }
-<<<<<<< HEAD
+
+        // delete spent tokens from db
+        await proofsStore.removeProofs(sendProofs);
+
         let amount_paid = amount - proofsStore.sumProofs(data.change);
         if (!silent) {
           useUiStore().vibrate();
@@ -835,10 +838,6 @@
           );
         }
         console.log("#### pay lightning: token paid");
-        // delete spent tokens from db
-        mintStore.removeProofs(sendProofs);
-=======
->>>>>>> cf78d50f
 
         // NUT-08 get change
         if (data.change != null) {
@@ -848,24 +847,6 @@
           );
           await proofsStore.addProofs(changeProofs);
         }
-
-        // delete spent tokens from db
-        await proofsStore.removeProofs(sendProofs);
-
-        let amount_paid = amount - proofsStore.sumProofs(data.change);
-        useUiStore().vibrate();
-        notifySuccess(
-          "Paid " +
-            uIStore.formatCurrency(amount_paid, mintWallet.unit) +
-            " via Lightning"
-        );
-        console.log("#### pay lightning: token paid");
-        tokenStore.addPaidToken({
-          amount: -amount_paid,
-          token: proofsStore.serializeProofs(sendProofs),
-          unit: mintWallet.unit,
-          mint: mintWallet.mint.mintUrl,
-        });
 
         this.updateInvoiceInHistory(quote, {
           status: "paid",
@@ -950,11 +931,8 @@
             });
           }
         }
-<<<<<<< HEAD
-=======
         // return spent proofs
         return spentProofs;
->>>>>>> cf78d50f
       } catch (error: any) {
         console.error(error);
         notifyApiError(error);
